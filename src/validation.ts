import * as _ from 'lodash';
import * as Ajv from 'ajv';
import { OpenAPIV3 } from 'openapi-types';
import { OpenAPIRouter, Request, Operation } from './router';
import OpenAPIUtils from './utils';
import { SetMatchType } from './backend';

// alias Document to OpenAPIV3.Document
type Document = OpenAPIV3.Document;

/**
 * The output object for validationRequest. Contains the results for validation
 *
 * @export
 * @interface ValidationStatus
 */
export interface ValidationResult {
  valid: boolean;
  errors?: Ajv.ErrorObject[] | null;
}

/**
 * The internal JSON schema model to validate InputParameters against
 *
 * @interface InputValidationSchema
 */
interface InputValidationSchema {
  title: string;
  type: 'object';
  additionalProperties?: boolean;
  properties: {
    [target: string]: OpenAPIV3.SchemaObject | OpenAPIV3.ArraySchemaObject | OpenAPIV3.NonArraySchemaObject;
  };
  required?: string[];
}

/**
 * The internal input parameters object to validate against InputValidateSchema
 *
 * @interface InputParameters
 */
interface InputParameters {
  path?: { [param: string]: string };
  query?: { [param: string]: string };
  header?: { [header: string]: string };
  cookie?: { [cookie: string]: string };
  requestBody?: any;
}

interface ResponseHeadersValidateFunctionMap {
  [statusCode: string]: { [setMatchType: string]: Ajv.ValidateFunction };
}

interface StatusBasedResponseValidatorsFunctionMap {
  [statusCode: string]: Ajv.ValidateFunction;
}

export enum ValidationContext {
  RequestBody = 'requestBodyValidator',
  Params = 'paramsValidator',
  Response = 'responseValidator',
  ResponseHeaders = 'responseHeadersValidator',
}

export type AjvCustomizer = (
  originalAjv: Ajv.Ajv,
  ajvOpts: Ajv.Options,
  validationContext: ValidationContext,
) => Ajv.Ajv;

/**
 * Returns a function that validates that a signed number is within the given bit range
 * @param {number} bits
 */
function getBitRangeValidator(bits: number) {
  const max = Math.pow(2, bits - 1);

  return (value: number) => value >= -max && value < max;
}

// Formats defined by the OAS
const defaultFormats: Record<string, Ajv.FormatDefinition> = {
  int32: {
    // signed 32 bits
    type: 'number',
    validate: getBitRangeValidator(32),
  },
  int64: {
    // signed 64 bits (a.k.a long)
    type: 'number',
    validate: getBitRangeValidator(64),
  },
  float: {
    type: 'number',
    validate: () => true,
  },
  double: {
    type: 'number',
    validate: () => true,
  },
  byte: {
    // base64 encoded characters
    type: 'string',
    validate: /^(?:[A-Za-z0-9+/]{4})*(?:[A-Za-z0-9+/]{2}==|[A-Za-z0-9+/]{3}=)?$/,
  },
  binary: {
    // any sequence of octets
    type: 'string',
    validate: () => true,
  },
  password: {
    // A hint to UIs to obscure input.
    type: 'string',
    validate: () => true,
  },
};

/**
 * Class that handles JSON schema validation
 *
 * @export
 * @class OpenAPIValidator
 */
export class OpenAPIValidator {
  public definition: Document;
  public ajvOpts: Ajv.Options;
  public lazyCompileValidators: boolean;
  public customizeAjv: AjvCustomizer | undefined;

  public requestValidators: { [operationId: string]: Ajv.ValidateFunction[] | null };
  public responseValidators: { [operationId: string]: Ajv.ValidateFunction | null };
  public statusBasedResponseValidators: { [operationId: string]: StatusBasedResponseValidatorsFunctionMap | null };
  public responseHeadersValidators: { [operationId: string]: ResponseHeadersValidateFunctionMap | null };

  public router: OpenAPIRouter;

  /**
   * Creates an instance of OpenAPIValidation
   *
   * @param opts - constructor options
   * @param {Document | string} opts.definition - the OpenAPI definition, file path or Document object
   * @param {object} opts.ajvOpts - default ajv constructor opts (default: { unknownFormats: 'ignore' })
   * @param {OpenAPIRouter} opts.router - passed instance of OpenAPIRouter. Will create own child if no passed
   * @param {boolean} opts.lazyCompileValidators - skips precompiling Ajv validators and compiles only when needed
   * @memberof OpenAPIRequestValidator
   */
  constructor(opts: {
    definition: Document;
    ajvOpts?: Ajv.Options;
    router?: OpenAPIRouter;
    lazyCompileValidators?: boolean;
    customizeAjv?: AjvCustomizer;
  }) {
    this.definition = opts.definition;
    this.ajvOpts = {
      unknownFormats: 'ignore', // Ajv default behaviour is to throw an error when encountering an unknown format
      nullable: true, // OpenAPI v3 JSON schema extension
      // https://github.com/epoberezkin/ajv/commit/f2010f40f2046d5c2a9232d9e40601f1300a678d
      ...(opts.ajvOpts || {}),
    };

    this.customizeAjv = opts.customizeAjv;

    // initalize router
    this.router = opts.router || new OpenAPIRouter({ definition: this.definition });

    // initialize validator stores
    this.requestValidators = {};
    this.responseValidators = {};
    this.statusBasedResponseValidators = {};
    this.responseHeadersValidators = {};

    // precompile validators if not in lazy mode
    if (!opts.lazyCompileValidators) {
      this.preCompileRequestValidators();
      this.preCompileResponseValidators();
      this.preCompileResponseHeaderValidators();
    }
  }

  /**
   * Pre-compiles Ajv validators for requests of all api operations
   *
   * @memberof OpenAPIValidator
   */
  public preCompileRequestValidators(): void {
    const operations = this.router.getOperations();
    for (const operation of operations) {
      const operationId = OpenAPIUtils.getOperationId(operation);
      this.requestValidators[operationId] = this.buildRequestValidatorsForOperation(operation);
    }
  }

  /**
   * Pre-compiles Ajv validators for responses of all api operations
   *
   * @memberof OpenAPIValidator
   */
  public preCompileResponseValidators(): void {
    const operations = this.router.getOperations();
    for (const operation of operations) {
      const operationId = OpenAPIUtils.getOperationId(operation);
      this.responseValidators[operationId] = this.buildResponseValidatorForOperation(operation);
      this.statusBasedResponseValidators[operationId] = this.buildStatusBasedResponseValidatorForOperation(operation);
    }
  }

  /**
   * Pre-compiles Ajv validators for response headers of all api operations
   *
   * @memberof OpenAPIValidator
   */
  public preCompileResponseHeaderValidators(): void {
    const operations = this.router.getOperations();
    for (const operation of operations) {
      const operationId = OpenAPIUtils.getOperationId(operation);
      this.responseHeadersValidators[operationId] = this.buildResponseHeadersValidatorForOperation(operation);
    }
  }

  /**
   * Validates a request against prebuilt Ajv validators and returns the validation result.
   *
   * The method will first match the request to an API operation and use the pre-compiled Ajv validation schema to
   * validate it.
   *
   * @param {Request} req - request to validate
   * @param {(Operation | string)} operation - operation to validate against
   * @returns {ValidationResult}
   * @memberof OpenAPIRequestValidator
   */
  public validateRequest(req: Request, operation?: Operation | string): ValidationResult {
    const result: ValidationResult = { valid: true };
    result.errors = [];

    if (!operation) {
      operation = this.router.matchOperation(req);
    } else if (typeof operation === 'string') {
      operation = this.router.getOperation(operation);
    }

    if (!operation || !operation.operationId) {
      throw new Error(`Unknown operation`);
    }

    // get pre-compiled ajv schemas for operation
    const { operationId } = operation;
    const validators = this.getRequestValidatorsForOperation(operationId) || [];

    // build a parameter object to validate
    const { params, query, headers, cookies, requestBody } = this.router.parseRequest(req, operation);

    // convert singular query parameters to arrays if specified as array in operation parametes
    if (query) {
      for (const [name, value] of _.entries(query)) {
        if (typeof value === 'string') {
          const operationParameter = _.find(operation.parameters, { name, in: 'query' });
          if (operationParameter) {
            const { schema } = operationParameter as OpenAPIV3.ParameterObject;
            if (schema && (schema as OpenAPIV3.SchemaObject).type === 'array') {
              query[name] = [value];
            }
          }
        }
      }
    }

    const parameters: InputParameters = _.omitBy(
      {
        path: params,
        query,
        header: headers,
        cookie: cookies,
      },
      _.isNil,
    );

    if (typeof req.body !== 'object' && req.body !== undefined) {
      const payloadFormats = _.keys(_.get(operation, 'requestBody.content', {}));
      if (payloadFormats.length === 1 && payloadFormats[0] === 'application/json') {
        // check that JSON isn't malformed when the only payload format is JSON
        try {
          JSON.parse(`${req.body}`);
        } catch (err) {
          result.errors.push({
            keyword: 'parse',
            dataPath: '',
            schemaPath: '#/requestBody',
            params: [],
            message: err.message,
          });
        }
      }
    }

    if (typeof requestBody === 'object' || headers['content-type'] === 'application/json') {
      // include request body in validation if an object is provided
      parameters.requestBody = requestBody;
    }

    // validate parameters against each pre-compiled schema
    for (const validate of validators) {
      validate(parameters);
      if (validate.errors) {
        result.errors.push(...validate.errors);
      }
    }

    if (_.isEmpty(result.errors)) {
      // set empty errors array to null so we can check for result.errors truthiness
      result.errors = null;
    } else {
      // there were errors, set valid to false
      result.valid = false;
    }
    return result;
  }

  /**
   * Validates a response against a prebuilt Ajv validator and returns the result
   *
   * @param {*} res
   * @param {(Operation | string)} [operation]
   * @package {number} [statusCode]
   * @returns {ValidationResult}
   * @memberof OpenAPIRequestValidator
   */
  public validateResponse(res: any, operation: Operation | string, statusCode?: number): ValidationResult {
    const result: ValidationResult = { valid: true };
    result.errors = [];

    const op = typeof operation === 'string' ? this.router.getOperation(operation) : operation;
    if (!op || !op.operationId) {
      throw new Error(`Unknown operation`);
    }

    const { operationId } = op;

    let validate: Ajv.ValidateFunction | null = null;
    if (statusCode) {
      // use specific status code
      const validateMap = this.getStatusBasedResponseValidatorForOperation(operationId);
      if (validateMap) {
        validate = OpenAPIUtils.findStatusCodeMatch(statusCode, validateMap);
      }
    } else {
      // match against all status codes
      validate = this.getResponseValidatorForOperation(operationId);
    }

    if (validate) {
      // perform validation against response
      validate(res);
      if (validate.errors) {
        result.errors.push(...validate.errors);
      }
    } else {
      // maybe we should warn about this? TODO: add option to enable / disable warnings
      // console.warn(`No validation matched for ${JSON.stringify({ operationId, statusCode })}`);
    }

    if (_.isEmpty(result.errors)) {
      // set empty errors array to null so we can check for result.errors truthiness
      result.errors = null;
    } else {
      // there were errors, set valid to false
      result.valid = false;
    }
    return result;
  }

  /**
   * Validates response headers against a prebuilt Ajv validator and returns the result
   *
   * @param {*} headers
   * @param {(Operation | string)} [operation]
   * @param {number} [opts.statusCode]
   * @param {SetMatchType} [opts.setMatchType] - one of 'any', 'superset', 'subset', 'exact'
   * @returns {ValidationResult}
   * @memberof OpenAPIRequestValidator
   */
  public validateResponseHeaders(
    headers: any,
    operation: Operation | string,
    opts?: {
      statusCode?: number;
      setMatchType?: SetMatchType;
    },
  ): ValidationResult {
    const result: ValidationResult = { valid: true };
    result.errors = [];

    const op = typeof operation === 'string' ? this.router.getOperation(operation) : operation;
    if (!op || !op.operationId) {
      throw new Error(`Unknown operation`);
    }

    let setMatchType = opts && opts.setMatchType;
    const statusCode = opts && opts.statusCode;

    if (!setMatchType) {
      setMatchType = SetMatchType.Any;
    } else if (!_.includes(Object.values(SetMatchType), setMatchType)) {
      throw new Error(`Unknown setMatchType ${setMatchType}`);
    }

    const { operationId } = op;
    const validateMap = this.getResponseHeadersValidatorForOperation(operationId);

    if (validateMap) {
      let validateForStatus: { [setMatchType: string]: Ajv.ValidateFunction };
      if (statusCode) {
        validateForStatus = OpenAPIUtils.findStatusCodeMatch(statusCode, validateMap);
      } else {
        validateForStatus = OpenAPIUtils.findDefaultStatusCodeMatch(validateMap).res;
      }

      if (validateForStatus) {
        const validate = validateForStatus[setMatchType];

        if (validate) {
          headers = _.mapKeys(headers, (value: OpenAPIV3.HeaderObject, headerName: string) => headerName.toLowerCase());
          validate({ headers });
          if (validate.errors) {
            result.errors.push(...validate.errors);
          }
        }
      }
    }

    if (_.isEmpty(result.errors)) {
      // set empty errors array to null so we can check for result.errors truthiness
      result.errors = null;
    } else {
      // there were errors, set valid to false
      result.valid = false;
    }
    return result;
  }

  /**
   * Get an array of request validator functions for an operation by operationId
   *
   * @param {string} operationId
   * @returns {*}  {(Ajv.ValidateFunction[] | null)}
   * @memberof OpenAPIValidator
   */
  public getRequestValidatorsForOperation(operationId: string) {
    if (this.requestValidators[operationId] === undefined) {
      const operation = this.router.getOperation(operationId) as Operation;
      this.requestValidators[operationId] = this.buildRequestValidatorsForOperation(operation);
    }
    return this.requestValidators[operationId];
  }

  /**
   * Compiles a schema with Ajv instance and handles circular references.
   *
   * @param ajv The Ajv instance
   * @param schema The schema to compile
   */
  private static compileSchema(ajv: Ajv.Ajv, schema: any): Ajv.ValidateFunction {
    const decycledSchema = this.decycle(schema);
    return ajv.compile(decycledSchema);
  }

  /**
   * Produces a deep clone which replaces object reference cycles with JSONSchema refs.
   * This function is based on [cycle.js]{@link https://github.com/douglascrockford/JSON-js/blob/master/cycle.js}, which was referred by
   * the [MDN]{@link https://developer.mozilla.org/en-US/docs/Web/JavaScript/Reference/Errors/Cyclic_object_value}.
   * @param object An object for which to remove cycles
   */
  private static decycle(object: any): any {
    const objects = new WeakMap(); // object to path mappings
    return (function derez(value, path) {
      // The derez function recurses through the object, producing the deep copy.

      let oldPath; // The path of an earlier occurance of value
      let nu: any; // The new object or array

      // typeof null === "object", so go on if this value is really an object but not
      // one of the weird builtin objects.

      if (
        typeof value === 'object' &&
        value !== null &&
        !(value instanceof Boolean) &&
        !(value instanceof Date) &&
        !(value instanceof Number) &&
        !(value instanceof RegExp) &&
        !(value instanceof String)
      ) {
        // If the value is an object or array, look to see if we have already
        // encountered it. If so, return a {"$ref":PATH} object. This uses an
        // ES6 WeakMap.

        oldPath = objects.get(value);
        if (oldPath !== undefined) {
          return { $ref: oldPath };
        }

        // Otherwise, accumulate the unique value and its path.

        objects.set(value, path);

        // If it is an array, replicate the array.

        if (Array.isArray(value)) {
          nu = [];
          value.forEach((element, i) => {
            nu[i] = derez(element, path + '/' + i);
          });
        } else {
          // If it is an object, replicate the object.
          nu = {};
          Object.keys(value).forEach((name) => {
            nu[name] = derez(value[name], path + '/' + name);
          });
        }
        return nu;
      }
      return value;
    })(object, '#');
  }

  /**
   * Builds Ajv request validation functions for an operation and registers them to requestValidators
   *
   * @param {Operation} operation
   * @returns {*}  {(Ajv.ValidateFunction[] | null)}
   * @memberof OpenAPIValidator
   */
  public buildRequestValidatorsForOperation(operation: Operation): Ajv.ValidateFunction[] | null {
    if (!operation?.operationId) {
      // no operationId, don't register a validator
      return null;
    }

    // validator functions for this operation
    const validators: Ajv.ValidateFunction[] = [];

    // schema for operation requestBody
    if (operation.requestBody) {
      const requestBody = operation.requestBody as OpenAPIV3.RequestBodyObject;
      const jsonbody = requestBody.content['application/json'];
      if (jsonbody && jsonbody.schema) {
        const requestBodySchema: InputValidationSchema = {
          title: 'Request',
          type: 'object',
          additionalProperties: true,
          properties: {
            requestBody: jsonbody.schema as OpenAPIV3.SchemaObject,
          },
        };
        requestBodySchema.required = [];
        if (_.keys(requestBody.content).length === 1) {
          // if application/json is the only specified format, it's required
          requestBodySchema.required.push('requestBody');
        }

        // add compiled params schema to schemas for this operation id
        const requestBodyValidator = this.getAjv(ValidationContext.RequestBody);
        validators.push(OpenAPIValidator.compileSchema(requestBodyValidator, requestBodySchema));
      }
    }

    // schema for operation parameters in: path,query,header,cookie
    const paramsSchema: InputValidationSchema = {
      title: 'Request',
      type: 'object',
      additionalProperties: true,
      properties: {
        path: {
          type: 'object',
          additionalProperties: false,
          properties: {},
          required: [],
        },
        query: {
          type: 'object',
          properties: {},
          additionalProperties: false,
          required: [],
        },
        header: {
          type: 'object',
          additionalProperties: true,
          properties: {},
          required: [],
        },
        cookie: {
          type: 'object',
          additionalProperties: true,
          properties: {},
          required: [],
        },
      },
      required: [],
    };

    // params are dereferenced here, no reference objects.
    const { parameters } = operation;
    if (parameters) {
      parameters.map((parameter) => {
        const param = parameter as OpenAPIV3.ParameterObject;
        const target = paramsSchema.properties[param.in];
        // Header params are case-insensitive according to https://tools.ietf.org/html/rfc7230#page-22, so they are
        // normalized to lower case and validated as such.
        const normalizedParamName = param.in === 'header' ? param.name.toLowerCase() : param.name;
        if (param.required) {
          target.required = target.required || [];
          target.required = _.uniq([...target.required, normalizedParamName]);
          paramsSchema.required = _.uniq([...(paramsSchema.required as string[]), param.in]);
        }
        target.properties = target.properties || {};

        if (param.content && param.content['application/json']) {
          target.properties[normalizedParamName] = param.content['application/json'].schema as OpenAPIV3.SchemaObject;
        } else {
          target.properties[normalizedParamName] = param.schema as OpenAPIV3.SchemaObject;
        }
      });
    }

    // add compiled params schema to requestValidators for this operation id
    const paramsValidator = this.getAjv(ValidationContext.Params, { coerceTypes: true });
<<<<<<< HEAD
    validators.push(OpenAPIValidator.compileSchema(paramsValidator, paramsSchema));
    this.requestValidators[operationId] = validators;
=======
    validators.push(paramsValidator.compile(paramsSchema));
    return validators;
>>>>>>> 38492638
  }

  /**
   * Get response validator function for an operation by operationId
   *
   * @param {string} operationId
   * @returns {*}  {(Ajv.ValidateFunction | null)}
   * @memberof OpenAPIValidator
   */
  public getResponseValidatorForOperation(operationId: string) {
    if (this.responseValidators[operationId] === undefined) {
      const operation = this.router.getOperation(operationId) as Operation;
      this.responseValidators[operationId] = this.buildResponseValidatorForOperation(operation);
    }
    return this.responseValidators[operationId];
  }

  /**
   * Builds an ajv response validator function for an operation and registers it to responseValidators
   *
   * @param {Operation} operation
   * @returns {*}  {(Ajv.ValidateFunction | null)}
   * @memberof OpenAPIValidator
   */
  public buildResponseValidatorForOperation(operation: Operation): Ajv.ValidateFunction | null {
    if (!operation || !operation.operationId) {
      // no operationId, don't register a validator
      return null;
    }
    if (!operation.responses) {
      // operation has no responses, don't register a validator
      return null;
    }

    const responseSchemas: OpenAPIV3.SchemaObject[] = [];

    _.mapKeys(operation.responses, (res, status) => {
      const response = res as OpenAPIV3.ResponseObject;
      if (response.content && response.content['application/json'] && response.content['application/json'].schema) {
        responseSchemas.push(response.content['application/json'].schema as OpenAPIV3.SchemaObject);
      }
      return null;
    });

    if (_.isEmpty(responseSchemas)) {
      // operation has no response schemas, don't register a validator
      return null;
    }

    // compile the validator function and register to responseValidators
    const schema = { oneOf: responseSchemas };
    const responseValidator = this.getAjv(ValidationContext.Response);
<<<<<<< HEAD
    this.responseValidators[operationId] = OpenAPIValidator.compileSchema(responseValidator, schema);
=======
    return responseValidator.compile(schema);
>>>>>>> 38492638
  }

  /**
   * Get response validator function for an operation by operationId
   *
   * @param {string} operationId
   * @returns {*}  {(StatusBasedResponseValidatorsFunctionMap | null)}
   * @memberof OpenAPIRequestValidator
   */
  public getStatusBasedResponseValidatorForOperation(operationId: string) {
    if (this.statusBasedResponseValidators[operationId] === undefined) {
      const operation = this.router.getOperation(operationId) as Operation;
      this.statusBasedResponseValidators[operationId] = this.buildStatusBasedResponseValidatorForOperation(operation);
    }
    return this.statusBasedResponseValidators[operationId];
  }

  /**
   * Builds an ajv response validator function for an operation and registers it to responseHeadersValidators
   *
   * @param {Operation} operation
   * @returns {*}  {(StatusBasedResponseValidatorsFunctionMap | null)}
   * @memberof OpenAPIValidator
   */
  public buildStatusBasedResponseValidatorForOperation(
    operation: Operation,
  ): StatusBasedResponseValidatorsFunctionMap | null {
    if (!operation || !operation.operationId) {
      // no operationId, don't register a validator
      return null;
    }
    if (!operation.responses) {
      // operation has no responses, don't register a validator
      return null;
    }
    const responseValidators: StatusBasedResponseValidatorsFunctionMap = {};
    const validator = this.getAjv(ValidationContext.Response);

    _.mapKeys(operation.responses, (res, status: string) => {
      const response = res as OpenAPIV3.ResponseObject;
      if (response.content && response.content['application/json'] && response.content['application/json'].schema) {
        const validateFn = response.content['application/json'].schema;
        responseValidators[status] = OpenAPIValidator.compileSchema(validator, validateFn);
      }
      return null;
    });

    return responseValidators;
  }

  /**
   * Get response validator function for an operation by operationId
   *
   * @param {string} operationId
   * @returns {*}  {(ResponseHeadersValidateFunctionMap | null)}
   * @memberof OpenAPIRequestValidator
   */
  public getResponseHeadersValidatorForOperation(operationId: string) {
    if (this.responseHeadersValidators[operationId] === undefined) {
      const operation = this.router.getOperation(operationId) as Operation;
      this.responseHeadersValidators[operationId] = this.buildResponseHeadersValidatorForOperation(operation);
    }
    return this.responseHeadersValidators[operationId];
  }

  /**
   * Builds an ajv response validator function for an operation and returns it
   *
   * @param {Operation} operation
   * @returns {*}  {(ResponseHeadersValidateFunctionMap | null)}
   * @memberof OpenAPIValidator
   */
  public buildResponseHeadersValidatorForOperation(operation: Operation): ResponseHeadersValidateFunctionMap | null {
    if (!operation || !operation.operationId) {
      // no operationId, don't register a validator
      return null;
    }
    if (!operation.responses) {
      // operation has no responses, don't register a validator
      return null;
    }

    const headerValidators: ResponseHeadersValidateFunctionMap = {};
    const validator = this.getAjv(ValidationContext.ResponseHeaders, { coerceTypes: true });

    _.mapKeys(operation.responses, (res, status: string) => {
      const response = res as OpenAPIV3.ResponseObject;
      const validateFns: { [setMatchType: string]: Ajv.ValidateFunction } = {};
      const properties: { [headerName: string]: OpenAPIV3.SchemaObject } = {};
      const required: string[] = [];

      _.mapKeys(response.headers, (h, headerName: string) => {
        const header = h as OpenAPIV3.HeaderObject;
        headerName = headerName.toLowerCase();
        if (header.schema) {
          properties[headerName] = header.schema as OpenAPIV3.SchemaObject;
          required.push(headerName);
        }
        return null;
      });

      validateFns[SetMatchType.Any] = OpenAPIValidator.compileSchema(validator, {
        type: 'object',
        properties: {
          headers: {
            type: 'object',
            additionalProperties: true,
            properties,
            required: [],
          },
        },
      });

      validateFns[SetMatchType.Superset] = OpenAPIValidator.compileSchema(validator, {
        type: 'object',
        properties: {
          headers: {
            type: 'object',
            additionalProperties: true,
            properties,
            required,
          },
        },
      });

      validateFns[SetMatchType.Subset] = OpenAPIValidator.compileSchema(validator, {
        type: 'object',
        properties: {
          headers: {
            type: 'object',
            additionalProperties: false,
            properties,
            required: [],
          },
        },
      });

      validateFns[SetMatchType.Exact] = OpenAPIValidator.compileSchema(validator, {
        type: 'object',
        properties: {
          headers: {
            type: 'object',
            additionalProperties: false,
            properties,
            required,
          },
        },
      });

      headerValidators[status] = validateFns;
      return null;
    });

    return headerValidators;
  }

  /**
   * Get Ajv options
   *
   * @param {ValidationContext} validationContext
   * @param {Ajv.Options} [opts={}]
   * @returns Ajv
   * @memberof OpenAPIValidator
   */
  public getAjv(validationContext: ValidationContext, opts: Ajv.Options = {}) {
    const ajvOpts = { ...this.ajvOpts, ...opts };
    const ajv = new Ajv(ajvOpts);

    for (const [name, format] of Object.entries(defaultFormats)) {
      ajv.addFormat(name, format);
    }

    if (this.customizeAjv) {
      return this.customizeAjv(ajv, ajvOpts, validationContext);
    }
    return ajv;
  }
}<|MERGE_RESOLUTION|>--- conflicted
+++ resolved
@@ -624,13 +624,8 @@
 
     // add compiled params schema to requestValidators for this operation id
     const paramsValidator = this.getAjv(ValidationContext.Params, { coerceTypes: true });
-<<<<<<< HEAD
     validators.push(OpenAPIValidator.compileSchema(paramsValidator, paramsSchema));
-    this.requestValidators[operationId] = validators;
-=======
-    validators.push(paramsValidator.compile(paramsSchema));
     return validators;
->>>>>>> 38492638
   }
 
   /**
@@ -683,11 +678,7 @@
     // compile the validator function and register to responseValidators
     const schema = { oneOf: responseSchemas };
     const responseValidator = this.getAjv(ValidationContext.Response);
-<<<<<<< HEAD
-    this.responseValidators[operationId] = OpenAPIValidator.compileSchema(responseValidator, schema);
-=======
-    return responseValidator.compile(schema);
->>>>>>> 38492638
+    return OpenAPIValidator.compileSchema(responseValidator, schema);
   }
 
   /**
